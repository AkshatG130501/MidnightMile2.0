"use client";

import { useState, useEffect } from "react";
import { X, Menu, Users } from "lucide-react";
import { useRouter } from "next/navigation";
import MapComponent from "@/components/MapComponent";
import SearchBar from "@/components/SearchBar";
import RouteBottomDrawer from "@/components/RouteBottomDrawer";
import LandingPage from "@/components/LandingPage";
import UserProfileDropdown from "@/components/UserProfileDropdown";
import { Location, Route, SafeSpot, WalkSession } from "@/types";
import { handleEmergencyAlertFromVoice } from "@/services/emergencyAlertBridge";
import { googleMapsService } from "@/services/googleMaps";
import { elevenLabsService } from "@/services/elevenLabs";
import { SUPPORTED_CITIES, FIXED_STARTING_LOCATION } from "@/constants";
import { isWithinTravelRadius, formatDuration, formatDistance } from "@/utils";
import { useAuth } from "@/contexts/AuthContext";
import { supabase } from "@/lib/supabase";

export default function Home() {
  const { user, loading: authLoading } = useAuth();

  // Wire up voice assistant emergency alert callback
  if (typeof window !== "undefined" && window.VoiceAssistantService) {
    try {
      window.VoiceAssistantService.setCallbacks({
        onEmergencyAlertRequest: handleEmergencyAlertFromVoice,
      });
    } catch (e) {
      // Ignore if not available
    }
  }
  const router = useRouter();

  // Core state
  const [currentLocation, setCurrentLocation] = useState<Location | null>(null);
  const [destination, setDestination] = useState<
    (Location & { address: string }) | null
  >(null);
  const [routes, setRoutes] = useState<Route[] | null>(null);
  const [selectedRoute, setSelectedRoute] = useState<Route | null>(null);
  const [safeSpots, setSafeSpots] = useState<SafeSpot[]>([]);
  const [walkSession, setWalkSession] = useState<WalkSession | null>(null);

  // UI state
  const [isLocationLoading, setIsLocationLoading] = useState(true);
  const [isRouteLoading, setIsRouteLoading] = useState(false);
  const [error, setError] = useState<string | null>(null);
  const [voiceCompanionEnabled, setVoiceCompanionEnabled] = useState(false);
  const [simulationProgress, setSimulationProgress] = useState(0);
  const [showMenu, setShowMenu] = useState(false);
  const [isRouteDrawerOpen, setIsRouteDrawerOpen] = useState(false);
  const [isImmersiveMode, setIsImmersiveMode] = useState(false); // New immersive navigation mode

  // Handle OAuth callback tokens in URL
  useEffect(() => {
    const handleAuthCallback = async () => {
      const urlParams = new URLSearchParams(window.location.hash.substring(1));
      const accessToken = urlParams.get("access_token");
      const refreshToken = urlParams.get("refresh_token");

      if (accessToken && refreshToken) {
        try {
          const { data, error } = await supabase.auth.setSession({
            access_token: accessToken,
            refresh_token: refreshToken,
          });

          if (error) {
            console.error("Error setting session:", error);
          } else {
            console.log("Session set successfully:", data);
            // Clean up the URL
            window.history.replaceState(
              {},
              document.title,
              window.location.pathname
            );
          }
        } catch (error) {
          console.error("Auth callback error:", error);
        }
      }
    };

    handleAuthCallback();
  }, []);

  // Set fixed starting location (Samvidhan Sadan) on app load
  useEffect(() => {
    const setDefaultLocation = () => {
      setIsLocationLoading(true);

      // Set fixed starting location - Samvidhan Sadan
      setCurrentLocation(FIXED_STARTING_LOCATION);
      setError(null);
      setIsLocationLoading(false);
    };

    setDefaultLocation();
  }, []);

  // Auto-dismiss error messages after 3 seconds
  useEffect(() => {
    if (error) {
      const timer = setTimeout(() => {
        setError(null);
      }, 3000);
      return () => clearTimeout(timer);
    }
  }, [error]);

  // Close menu when clicking outside
  useEffect(() => {
    const handleClickOutside = (event: MouseEvent) => {
      if (showMenu) {
        const target = event.target as HTMLElement;
        if (!target.closest(".menu-container")) {
          setShowMenu(false);
        }
      }
    };

    document.addEventListener("mousedown", handleClickOutside);
    return () => document.removeEventListener("mousedown", handleClickOutside);
  }, [showMenu]);

  // Find safe spots when location changes (based on fixed starting location)
  useEffect(() => {
    const findSafeSpots = async () => {
      // Always use fixed starting location for safe spots
      const baseLocation = FIXED_STARTING_LOCATION;

      try {
        // Add a small delay to ensure Google Maps API is fully loaded
        await new Promise((resolve) => setTimeout(resolve, 1000));

        const spots = await googleMapsService.findNearbySafeSpots(baseLocation);
        setSafeSpots(spots);
      } catch (err) {
        console.error("Error finding safe spots:", err);
        // Don't show error to user for safe spots failure, just log it
      }
    };

    findSafeSpots();
  }, []); // Only run once since starting location is fixed

  // Handle destination selection with automatic route preview
  const handleDestinationSelect = async (
    dest: Location & { address: string }
  ) => {
    if (!currentLocation) return;

    // Check if destination is within Delhi bounds
    const isDestinationInDelhi =
      dest.lat >= SUPPORTED_CITIES.DELHI.bounds.south &&
      dest.lat <= SUPPORTED_CITIES.DELHI.bounds.north &&
      dest.lng >= SUPPORTED_CITIES.DELHI.bounds.west &&
      dest.lng <= SUPPORTED_CITIES.DELHI.bounds.east;

    if (!isDestinationInDelhi) {
      setError(
        "Destination must be within Delhi. Please select a location in Delhi."
      );
      return;
    }

    // Check if within travel radius from fixed starting location
    if (!isWithinTravelRadius(FIXED_STARTING_LOCATION, dest)) {
      setError(
        "Destination is too far from starting location. Maximum distance is 10 miles."
      );
      return;
    }

    setDestination(dest);
    setIsRouteLoading(true);
    setError(null);

    try {
      // Calculate multiple route alternatives from fixed starting location to destination
      const routeAlternatives =
        await googleMapsService.calculateRouteAlternatives(
          FIXED_STARTING_LOCATION,
          dest
        );

      if (routeAlternatives && routeAlternatives.length > 0) {
        // Add safe spots to each route (filter spots within 1km of route)
        const routesWithSafeSpots = routeAlternatives.map((route) => ({
          ...route,
          safeSpots: safeSpots.filter((spot) => spot.distance <= 1000),
        }));

        // Sort routes by safety score (safest first)
        const sortedRoutes = routesWithSafeSpots.sort(
          (a, b) => b.safetyScore.overall - a.safetyScore.overall
        );

        setRoutes(sortedRoutes);
        setSelectedRoute(sortedRoutes[0]); // Auto-select the safest route
        setIsRouteDrawerOpen(true); // Open drawer when routes are available
      }
    } catch (err) {
      setError("Unable to calculate route. Please try again.");
      console.error("Route calculation error:", err);
    } finally {
      setIsRouteLoading(false);
    }
  };

  // Handle clearing search
  const handleSearchClear = () => {
    setDestination(null);
    setRoutes(null);
    setSelectedRoute(null);
    setError(null);
  };

  // Handle route selection from drawer
  const handleRouteSelect = (route: Route) => {
    setSelectedRoute(route);

    // Automatically start navigation when route is selected
    if (currentLocation) {
      setSimulationProgress(0); // Reset progress
      setVoiceCompanionEnabled(true); // Enable voice companion when navigation starts
      setIsImmersiveMode(true); // Enable immersive navigation mode
      setIsRouteDrawerOpen(false); // Close drawer for immersive experience

      const session: WalkSession = {
        id: Date.now().toString(),
        userId: "user", // In real app, this would be from auth
        route: route,
        startTime: new Date(),
        status: "active",
        checkInStatus: "pending",
        voiceCompanionEnabled: true, // Set to true for new session
      };

      setWalkSession(session);

      // Add haptic feedback for navigation start
      if (navigator.vibrate) {
        navigator.vibrate([200, 100, 200]); // Start vibration pattern
      }

      // Add smooth transition delay for immersive mode
      setTimeout(() => {
        // Additional haptic feedback for immersive mode activation
        if (navigator.vibrate) {
          navigator.vibrate([50, 50, 50]); // Triple pulse for 3D activation
        }
      }, 1000);

      // Start voice companion if enabled
      if (elevenLabsService.isConfigured()) {
        const greeting = elevenLabsService.generateCompanionMessage(
          "greeting",
          {
            userName: "there", // In real app, get from user profile
          }
        );
        elevenLabsService.playVoiceMessage(greeting).catch(console.error);
      }
    }
  };

  // Handle route preview from drawer carousel (just highlight on map, don't start navigation)
  const handleRoutePreview = (route: Route) => {
    setSelectedRoute(route);
  };

  // Start walking session
  const handleStartWalk = () => {
    if (!selectedRoute || !currentLocation) return;

    setVoiceCompanionEnabled(true); // Enable voice companion when navigation starts

    const session: WalkSession = {
      id: Date.now().toString(),
      userId: "user", // In real app, this would be from auth
      route: selectedRoute,
      startTime: new Date(),
      status: "active",
      checkInStatus: "pending",
      voiceCompanionEnabled: true, // Set to true for new session
    };

    setWalkSession(session);

    // Start voice companion if enabled
    if (elevenLabsService.isConfigured()) {
      const greeting = elevenLabsService.generateCompanionMessage("greeting", {
        userName: "there", // In real app, get from user profile
      });
      elevenLabsService.playVoiceMessage(greeting).catch(console.error);
    }
  };

  // Handle route update with safety spot
  const handleRouteUpdate = (updatedRoute: Route) => {
    console.log("📤 Received route update in page.tsx");
    console.log("🆔 Updated route ID:", updatedRoute.id);
    console.log("🛣️ Updated route waypoints:", updatedRoute.waypoints.length);

    // Update the selected route
    setSelectedRoute(updatedRoute);
    console.log("✅ Selected route updated");

    // Update the routes array if it exists
    if (routes) {
      const updatedRoutes = routes.map((route) =>
        route.id === selectedRoute?.id ? updatedRoute : route
      );
      setRoutes(updatedRoutes);
      console.log("✅ Routes array updated");
    } else {
      console.log("⚠️ No routes array to update");
    }

    // If there's an active walk session, update it with the new route
    if (walkSession) {
      setWalkSession({
        ...walkSession,
        route: updatedRoute,
      });
      console.log("✅ Walk session updated with new route");
    } else {
      console.log("ℹ️ No active walk session to update");
    }

    console.log("🎉 Route update completed successfully!");
  };

  // Toggle voice companion
  const handleVoiceToggle = () => {
    setVoiceCompanionEnabled(!voiceCompanionEnabled);
  };

  // Handle route drawer close
  const handleRouteDrawerClose = () => {
    setIsRouteDrawerOpen(false);
  };

  // Exit immersive navigation mode and end navigation
  const handleExitImmersiveMode = () => {
    setIsImmersiveMode(false);
    setWalkSession(null); // End the navigation session
    setSimulationProgress(0); // Reset progress
    setVoiceCompanionEnabled(false); // Disable voice companion
    setSelectedRoute(null); // Clear selected route
    setRoutes(null); // Clear all routes
    setDestination(null); // Clear destination

    // Add haptic feedback
    if (navigator.vibrate) {
      navigator.vibrate([100, 50, 100]); // Double vibration for navigation end
    }
  };

  // Get dynamic navigation instruction based on progress
  const getNavigationInstruction = (progress: number) => {
    if (progress < 25) {
      return {
        action: "Continue straight",
        street: "Head north on Sansad Marg",
        distance: "200m",
      };
    } else if (progress < 50) {
      return {
        action: "Turn right",
        street: "onto Rajpath",
        distance: "150m",
      };
    } else if (progress < 75) {
      return {
        action: "Continue straight",
        street: "Walk towards destination",
        distance: "100m",
      };
    } else if (progress < 100) {
      return {
        action: "You're almost there",
        street: "Destination ahead",
        distance: "50m",
      };
    } else {
      return {
        action: "You have arrived",
        street: "at your destination",
        distance: "0m",
      };
    }
  };

  // Handle navigation completion
  useEffect(() => {
    if (simulationProgress >= 100 && walkSession) {
      // Disable voice companion when destination is reached
      setVoiceCompanionEnabled(false);

      // Play arrival message if voice was enabled
      if (voiceCompanionEnabled && elevenLabsService.isConfigured()) {
        const arrivalMessage = elevenLabsService.generateCompanionMessage(
          "arrival",
          {
            userName: "there",
          }
        );
        elevenLabsService.playVoiceMessage(arrivalMessage).catch(console.error);
      }

      // Auto-end session after a short delay
      setTimeout(() => {
        setWalkSession(null);
        setSimulationProgress(0);
        setIsImmersiveMode(false); // Exit immersive mode when navigation ends
        setVoiceCompanionEnabled(false); // Disable voice companion
      }, 3000); // 3 seconds delay to show arrival message
    }
  }, [simulationProgress, walkSession, voiceCompanionEnabled]);

  const currentInstruction = getNavigationInstruction(simulationProgress);

  // Get center location for map
  const getMapCenter = (): Location => {
    if (currentLocation) return currentLocation;
    return FIXED_STARTING_LOCATION; // Default to Samvidhan Sadan
  };

  // Show loading screen while auth is loading
  if (authLoading) {
    return (
      <div className="min-h-screen bg-gradient-to-br from-midnight-navy via-midnight-slate to-midnight-navy flex items-center justify-center">
        <div className="text-center">
          <div className="animate-spin rounded-full h-12 w-12 border-2 border-midnight-teal border-t-transparent mx-auto mb-4"></div>
          <h2 className="text-xl font-semibold text-white mb-2">
            Loading Midnight Mile...
          </h2>
          <p className="text-midnight-beige">Preparing your safety companion</p>
        </div>
      </div>
    );
  }

  // Show landing page if user is not authenticated
  if (!user) {
    return (
      <LandingPage
        onGetStarted={() => {
          // This callback is not needed since auth is handled by the AuthModal
          // Once user authenticates, the AuthContext will update and this condition will be false
        }}
      />
    );
  }

  // Loading screen for location setup
  if (isLocationLoading) {
    return (
      <div className="min-h-screen bg-white flex items-center justify-center">
        <div className="text-center">
          <div className="animate-spin rounded-full h-12 w-12 border-2 border-midnight-teal border-t-transparent mx-auto mb-4"></div>
          <h2 className="text-xl font-semibold text-midnight-navy mb-2">
            Setting up your location...
          </h2>
          <p className="text-midnight-slate">
            Initializing Samvidhan Sadan as your starting point
          </p>
        </div>
      </div>
    );
  }

  return (
    <div
      className={`relative h-screen overflow-hidden transition-all duration-500 ${
        isImmersiveMode
          ? "bg-gray-900" // Dark background for immersive mode
          : "bg-white"
      }`}
    >
      {/* User Profile Header - Hidden in immersive mode */}
      {!isImmersiveMode && (
        <div className="absolute top-6 right-6 z-40">
          <UserProfileDropdown />
        </div>
      )}

      {/* Map - Full screen like Google Maps */}
      <div className="absolute inset-0 z-0">
        <MapComponent
          center={getMapCenter()}
          routes={routes}
          selectedRoute={selectedRoute}
          safeSpots={safeSpots}
          currentLocation={currentLocation || undefined}
          destination={destination}
          className={`w-full h-full transition-all duration-500 ${
            isImmersiveMode ? "brightness-90 contrast-110" : ""
          }`}
          onRouteSelect={handleRouteSelect}
          onRouteUpdate={handleRouteUpdate}
          walkSession={walkSession}
          onSimulationProgress={setSimulationProgress}
          isImmersiveMode={isImmersiveMode}
        />
      </div>

<<<<<<< HEAD
      {/* Floating search bar with menu button */}
      <div className="absolute top-6 left-4 z-10">
        <div className="flex items-center gap-3 menu-container">
          <div className="flex-1">
            <SearchBar
              onDestinationSelect={handleDestinationSelect}
              currentLocation={FIXED_STARTING_LOCATION}
              disabled={isRouteLoading}
              placeholder="Search for destinations"
            />
          </div>
        </div>
      </div>
=======
      {/* Floating search bar - Hidden in immersive mode */}
      {!isImmersiveMode && (
        <div className="absolute top-6 left-6 right-20 z-20">
          <SearchBar
            onDestinationSelect={handleDestinationSelect}
            onClear={handleSearchClear}
            currentLocation={FIXED_STARTING_LOCATION}
            disabled={isRouteLoading}
            placeholder="Search for destinations in Delhi..."
          />
        </div>
      )}

      {/* Immersive Navigation Header */}
      {isImmersiveMode && walkSession && (
        <div className="absolute top-0 left-0 right-0 z-50">
          <div className="bg-gradient-to-b from-gray-900/95 to-transparent backdrop-blur-sm">
            <div className="flex items-center justify-between p-4 text-white">
              {/* Exit Button */}
              <button
                onClick={handleExitImmersiveMode}
                className="p-2 rounded-full bg-white/20 hover:bg-white/30 transition-all duration-200 backdrop-blur-sm"
                aria-label="Exit immersive mode"
              >
                <svg
                  className="w-5 h-5"
                  fill="none"
                  stroke="currentColor"
                  viewBox="0 0 24 24"
                >
                  <path
                    strokeLinecap="round"
                    strokeLinejoin="round"
                    strokeWidth={2}
                    d="M6 18L18 6M6 6l12 12"
                  />
                </svg>
              </button>

              {/* Navigation Info */}
              <div className="flex-1 text-center">
                <div className="text-lg font-semibold">
                  {currentInstruction.action}
                </div>
                <div className="text-sm text-gray-300">
                  {currentInstruction.distance} • {currentInstruction.street}
                </div>
              </div>

              {/* Voice Toggle */}
              <button
                onClick={() => setVoiceCompanionEnabled(!voiceCompanionEnabled)}
                className={`p-2 rounded-full transition-all duration-200 backdrop-blur-sm ${
                  voiceCompanionEnabled
                    ? "bg-blue-500/80 text-white"
                    : "bg-white/20 text-gray-300"
                }`}
                aria-label="Toggle voice companion"
              >
                <svg
                  className="w-5 h-5"
                  fill="none"
                  stroke="currentColor"
                  viewBox="0 0 24 24"
                >
                  <path
                    strokeLinecap="round"
                    strokeLinejoin="round"
                    strokeWidth={2}
                    d="M19 11a7 7 0 01-7 7m0 0a7 7 0 01-7-7m7 7v4m0 0H8m4 0h4m-4-8a3 3 0 01-3-3V5a3 3 0 116 0v6a3 3 0 01-3 3z"
                  />
                </svg>
              </button>
            </div>

            {/* Progress Bar */}
            <div className="px-4 pb-4">
              <div className="w-full bg-white/20 rounded-full h-1.5 overflow-hidden">
                <div
                  className="h-full bg-gradient-to-r from-blue-400 to-cyan-400 transition-all duration-300 ease-out shadow-lg"
                  style={{ width: `${simulationProgress}%` }}
                />
              </div>
              <div className="flex justify-between text-xs text-gray-300 mt-2">
                <span>{Math.round(simulationProgress)}% Complete</span>
                <span>
                  {selectedRoute
                    ? `${(
                        (selectedRoute.estimatedTime *
                          (100 - simulationProgress)) /
                        100
                      ).toFixed(0)} min left`
                    : ""}
                </span>
              </div>
            </div>
          </div>
        </div>
      )}
>>>>>>> 7b1b69ea

      {/* Menu Dropdown */}
      {showMenu && (
        <div className="absolute top-20 left-6 z-20 menu-container">
          <div className="bg-white/95 backdrop-blur-sm border border-gray-200 rounded-xl shadow-xl p-2 min-w-[200px]">
            <button
              onClick={() => {
                router.push("/trusted-contacts");
                setShowMenu(false);
              }}
              className="w-full flex items-center gap-3 px-3 py-3 text-left hover:bg-gray-50 rounded-lg transition-colors"
            >
              <Users className="h-5 w-5 text-midnight-teal" />
              <span className="font-medium text-midnight-navy">
                Trusted Contacts
              </span>
            </button>
          </div>
        </div>
      )}

      {/* Error message - floating with better positioning and auto-dismiss */}
      {error && (
        <div className="absolute top-20 left-6 right-6 z-60">
          <div className="bg-red-50 border border-midnight-coral rounded-xl p-3 shadow-lg backdrop-blur-sm animate-in slide-in-from-top-2 fade-in-0 duration-300">
            <div className="flex items-center justify-between">
              <div className="flex items-center space-x-2 flex-1">
                <div className="w-4 h-4 rounded-full bg-midnight-coral/20 flex items-center justify-center flex-shrink-0">
                  <div className="w-1.5 h-1.5 rounded-full bg-midnight-coral"></div>
                </div>
                <p className="text-sm text-midnight-coral font-medium">
                  {error}
                </p>
              </div>
              <button
                onClick={() => setError(null)}
                className="ml-2 p-1 hover:bg-midnight-coral/10 rounded-full transition-colors flex-shrink-0"
                aria-label="Dismiss error"
              >
                <X className="h-3 w-3 text-midnight-coral" />
              </button>
            </div>
          </div>
        </div>
      )}

      {/* Route Selection Drawer - Show when routes are available and not navigating */}
      {routes && routes.length > 0 && !walkSession && (
        <RouteBottomDrawer
          routes={routes}
          isOpen={isRouteDrawerOpen}
          onClose={handleRouteDrawerClose}
          onRouteSelect={handleRouteSelect}
          onRoutePreview={handleRoutePreview}
        />
      )}

      {/* Active walk session - Google Maps navigation style */}
      {/* Navigation Interface - Active Walking Session */}
      {walkSession && (
        <div
          className={`absolute z-30 ${
            isImmersiveMode
              ? "bottom-6 left-6 right-6" // Centered in immersive mode
              : "bottom-4 left-4 right-4" // Normal position
          }`}
        >
          <div
            className={`rounded-2xl shadow-2xl border overflow-hidden transition-all duration-300 ${
              isImmersiveMode
                ? "bg-gray-800/95 border-gray-600 backdrop-blur-lg" // Dark theme for immersive
                : "bg-white border-gray-200" // Light theme for normal
            }`}
          >
            {/* Navigation Header */}
            <div
              className={`px-4 py-3 ${
                isImmersiveMode ? "bg-gray-700/50" : "bg-midnight-navy"
              }`}
            >
              <div className="flex items-center justify-between">
                <div className="flex items-center space-x-3">
                  <div className="w-3 h-3 bg-midnight-teal rounded-full animate-pulse"></div>
                  <div>
                    <p
                      className={`font-semibold text-sm ${
                        isImmersiveMode ? "text-gray-100" : "text-white"
                      }`}
                    >
                      Navigation Active
                    </p>
                    <p
                      className={`text-xs ${
                        isImmersiveMode
                          ? "text-gray-300"
                          : "text-midnight-beige"
                      }`}
                    >
                      {walkSession.route.id.includes("safest")
                        ? "Safest Route"
                        : "Fastest Route"}
                    </p>
                  </div>
                </div>
                <div className="text-right">
                  <p
                    className={`text-sm font-medium ${
                      isImmersiveMode ? "text-gray-100" : "text-white"
                    }`}
                  >
                    {formatDuration(walkSession.route.estimatedTime)}
                  </p>
                  <p
                    className={`text-xs ${
                      isImmersiveMode ? "text-gray-300" : "text-midnight-beige"
                    }`}
                  >
                    {formatDistance(walkSession.route.distance)}
                  </p>
                </div>
              </div>
            </div>

            {/* Navigation Instructions */}

            {/* Quick Stats Footer */}
            <div className="bg-white px-4 py-2 border-t border-midnight-beige">
              <div className="flex justify-between text-xs text-midnight-slate">
                <span>
                  Started: {walkSession.startTime.toLocaleTimeString()}
                </span>
                <span>
                  ETA:{" "}
                  {new Date(
                    Date.now() + walkSession.route.estimatedTime * 60000
                  ).toLocaleTimeString()}
                </span>
              </div>
            </div>
          </div>
        </div>
      )}

      {/* Loading overlay */}
      {isRouteLoading && (
        <div className="absolute inset-0 bg-midnight-navy/30 flex items-center justify-center z-50">
          <div className="bg-white rounded-lg shadow-lg p-6 mx-4">
            <div className="flex items-center space-x-3">
              <div className="animate-spin rounded-full h-6 w-6 border-2 border-midnight-teal border-t-transparent"></div>
              <p className="text-midnight-navy font-medium">
                Finding safe route...
              </p>
            </div>
          </div>
        </div>
      )}
    </div>
  );
}<|MERGE_RESOLUTION|>--- conflicted
+++ resolved
@@ -509,21 +509,6 @@
         />
       </div>
 
-<<<<<<< HEAD
-      {/* Floating search bar with menu button */}
-      <div className="absolute top-6 left-4 z-10">
-        <div className="flex items-center gap-3 menu-container">
-          <div className="flex-1">
-            <SearchBar
-              onDestinationSelect={handleDestinationSelect}
-              currentLocation={FIXED_STARTING_LOCATION}
-              disabled={isRouteLoading}
-              placeholder="Search for destinations"
-            />
-          </div>
-        </div>
-      </div>
-=======
       {/* Floating search bar - Hidden in immersive mode */}
       {!isImmersiveMode && (
         <div className="absolute top-6 left-6 right-20 z-20">
@@ -620,27 +605,6 @@
                 </span>
               </div>
             </div>
-          </div>
-        </div>
-      )}
->>>>>>> 7b1b69ea
-
-      {/* Menu Dropdown */}
-      {showMenu && (
-        <div className="absolute top-20 left-6 z-20 menu-container">
-          <div className="bg-white/95 backdrop-blur-sm border border-gray-200 rounded-xl shadow-xl p-2 min-w-[200px]">
-            <button
-              onClick={() => {
-                router.push("/trusted-contacts");
-                setShowMenu(false);
-              }}
-              className="w-full flex items-center gap-3 px-3 py-3 text-left hover:bg-gray-50 rounded-lg transition-colors"
-            >
-              <Users className="h-5 w-5 text-midnight-teal" />
-              <span className="font-medium text-midnight-navy">
-                Trusted Contacts
-              </span>
-            </button>
           </div>
         </div>
       )}
